--- conflicted
+++ resolved
@@ -1,11 +1,7 @@
 apiVersion: batch/v1
 kind: Job
 metadata:
-<<<<<<< HEAD
   name: suhyeon-eval-stableguard
-=======
-  name: suhyeon-eval-stableguard-spliced
->>>>>>> 1b9c21ef
 spec:
   template:
     spec:
